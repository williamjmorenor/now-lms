--- conflicted
+++ resolved
@@ -14,19 +14,10 @@
 #
 """Session configuration for multi-worker/multi-threaded environments.
 
-<<<<<<< HEAD
-"""Session configuration for multi-worker/multi-threaded environments.
-
-This module configures Flask sessions to work properly with production WSGI
-servers (Gunicorn, Waitress) that use multiple workers or threads. It supports:
-- Redis (preferred): Shared session storage across workers/threads
-- CacheLib FileSystemCache: Fallback when Redis is unavailable
-=======
 This module configures Flask sessions to work properly with production WSGI
 servers (Gunicorn, Waitress) that use multiple workers or threads. It supports:
 - Redis (preferred): Shared session storage across workers/threads
 - SQLAlchemy: Database-backed session storage as fallback when Redis is unavailable
->>>>>>> d573f034
 - NullSession: For testing environments
 
 When running with production WSGI servers (multiple workers or threads), the
@@ -101,29 +92,9 @@
             "SESSION_COOKIE_SAMESITE": "Lax",
         }
 
-<<<<<<< HEAD
-    # Fallback to CacheLib FileSystemCache
-    # Using CacheLib instead of deprecated filesystem backend
-    # This works across WSGI workers/threads as long as they share the same filesystem
-    log.info("Configuring CacheLib FileSystemCache-based session storage for multi-worker/multi-threaded WSGI servers")
-
-    # Prefer /dev/shm for better performance (shared memory)
-    # Fall back to temp directory if /dev/shm is not available
-    shm_path = Path("/dev/shm")
-    if shm_path.exists() and shm_path.is_dir():
-        cache_dir = shm_path / "now_lms_sessions"
-    else:
-        cache_dir = Path(tempfile.gettempdir()) / "now_lms_sessions"
-
-    cache_dir.mkdir(parents=True, exist_ok=True)
-
-    # Import and create FileSystemCache from cachelib
-    from cachelib import FileSystemCache
-=======
     # Fallback to SQLAlchemy-backed session storage
     # This uses the database to store sessions, which works across WSGI workers/threads
     log.info("Configuring SQLAlchemy-based session storage for multi-worker/multi-threaded WSGI servers")
->>>>>>> d573f034
 
     return {
         "SESSION_TYPE": "sqlalchemy",
@@ -152,11 +123,7 @@
     Note:
         This ensures sessions work correctly with production WSGI servers
         (Gunicorn, Waitress) using multi-worker/multi-threaded architectures
-<<<<<<< HEAD
-        by using shared storage (Redis or filesystem) instead of in-memory sessions.
-=======
         by using shared storage (Redis or database) instead of in-memory sessions.
->>>>>>> d573f034
     """
     global _session_model_created
 
@@ -231,15 +198,6 @@
         match session_type:
             case "redis":
                 log.info("Using Redis for session storage - optimal for multi-worker WSGI servers")
-<<<<<<< HEAD
-            case "cachelib":
-                log.info(
-                    "Using CacheLib FileSystemCache for session storage - works with multi-worker/multi-threaded WSGI servers"
-                )
-                cache_backend = session_config.get("SESSION_CACHELIB")
-                if hasattr(cache_backend, "_path"):
-                    log.info(f"Session cache directory: {cache_backend._path}")
-=======
                 # Validate Redis connection
                 redis_client = session_config.get("SESSION_REDIS")
                 if redis_client:
@@ -261,7 +219,6 @@
                         "Redis is recommended for better performance and reliability. "
                         "Set SESSION_REDIS_URL environment variable to use Redis."
                     )
->>>>>>> d573f034
             case _:
                 log.warning(f"Unknown session type: {session_type}")
 

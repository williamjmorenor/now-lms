# Changelog

All notable changes to this project will be documented in this file.

- The format is based on [Keep a Changelog](https://keepachangelog.com/en/1.0.0/),
- This project adheres to [Semantic Versioning](https://semver.org/spec/v2.0.0.html).
- This project also follows [Conventional Commits](https://www.conventionalcommits.org/).


## [unreleased]

<<<<<<< HEAD
### Changed
 - Updated default waitress setup.
=======
## [1.0.3] - 2025-10-29

### Changed
 - Updated default waitress setup.
 - Move to SQLAlchemy as flask-session backend.
>>>>>>> d573f034

## [1.0.2] - 2025-10-23

### Changed
- Uses waitress as the defaulf WSGI server.

## [1.0.1] - 2025-10-18

### Fixed
- Resolved session persistence issue in multi-process WSGI servers (Gunicorn, Waitress).
  Flask-Logins now initialized after Flask-Session to ensure proper session binding.

---------------------

## [1.0.0] - 2025-10-12

### Summary

NOW LMS version 1.0.0 is the first stable release. This release provides a complete learning management system built with Flask and Bootstrap 5, supporting course creation, user management, assessments, and certificates.

### Core Features

#### Course Management
- Course creation with section-based organization
- Multiple resource types: YouTube videos, PDFs, images, audio files, rich text, external HTML, slide presentations, and external links
- Support for free and paid courses
- Self-paced, instructor-led, and time-limited course modes
- Audit mode for paid courses (limited access without evaluations or certificates)
- Course grouping into programs
- Course library for browsing available courses

#### User Management and Access Control
- Role-based access control (Administrator, Instructor, Moderator, Student)
- User authentication with email confirmation
- User dashboards tailored by role
- Administrative user enrollment in courses and programs
- User profile management

#### Assessment and Certification
- Evaluation system with date-based availability
- Automatic grading and result display
- Certificate generation upon course completion
- QR code validation for certificate authenticity
- Support for course and program certificates
- Multiple certificate templates

#### Communication and Collaboration
- Internal messaging between students and instructors
- Course-specific discussion forums
- Announcement system for course-wide notifications
- Blog functionality with moderation and commenting

#### Calendar and Events
- User calendar showing course dates, live sessions, and evaluation deadlines
- Event detail pages with resource links
- Event export to iCalendar format
- Automatic event updates when resource dates change

#### Payment and Monetization
- PayPal payment integration
- Google AdSense support for free course monetization

#### Customization and Theming
- Multiple built-in themes
- Theme switching capability
- Custom favicon support
- Homepage override capability

#### Technical Features
- Database support: SQLite, PostgreSQL, MySQL, and MariaDB
- Configuration via environment variables or config files
- CLI tools for database initialization and user management
- Cache support: SimpleCache, NullCache, Redis, and Memcached
- Email notification system
- Health check endpoint
- Session management with multiple backend options
- Internationalization support (English, Spanish, Portuguese)
- Security features: CSRF protection, Argon2 password hashing, SQL injection prevention

### Quality Assurance

The release has been validated through:

- Test suite with 880+ automated tests (99% pass rate)
- Manual testing of all major features
- Multi-database backend validation
- Security testing for authentication and authorization
- Performance testing with concurrent users
- Code quality checks using Black, Flake8, and Ruff
- HTML validation and accessibility review

### System Requirements

- Python 3.11 or higher
- Compatible with Linux
- Supported databases: SQLite (included), PostgreSQL, MySQL, or MariaDB

### Known Limitations

- Audit mode for paid courses is partially implemented
- Some advanced reporting features are planned for future releases
- There is a problem handling the user session witg gunicorn, use waitress as WSGI server until the issue is fixed.

### Deployment

This release is available on PyPI and can be deployed using pip, Docker, or from source. Default credentials should be changed immediately in production environments.

-------------------

## Development History (Pre-1.0.0)

The entries below document the development history leading to version 1.0.0. These entries are archived for reference.

-------------------

## [ 0.0.1-rc02 ] - unreleased

### Fixed:
 - Administrative user enrollment.

### Changed:
 - Added a option to change the user type in the adminstrative user list.

### Added:
 - Course library.

-------------------

## [ 0.0.1-rc02 ] - 2025-09-18

### Changed:
 - Comprensive themes review.
 - Improved type hints.
 - Improved docs.

### Fixed:
 - HTML Errors.

-------------------

## [ 0.0.1-rc01 ] - 2025-09-13

### Changed:
 - Updated certificate validation page.
 - Added blog entry in navbar.

### Fixed:
 - Fixed access error to student certificates issued list.
 - Error en translation .po file.

-------------------

## [ 0.0.1b19.dev20250903 ] - 2025-09-10

### Changed:
 - Improved user dashboards.
 - Improved user profiles.
 - Improved project translation

### Notes:

Comprehensive verification that NOW LMS is ready for Release Candidate status by implementing systematic testing of all critical system components and documenting the readiness assessment.

#### What was verified

##### Core System Verification

- **Application startup**: Verified successful startup on Linux environments with proper initialization
- **Configuration system**: Tested environment variable loading, config file parsing, and override mechanisms
- **Database support**: Validated SQLite, PostgreSQL, MySQL, and MariaDB URL parsing and connection handling
- **Logging system**: Confirmed all logging levels (DEBUG, INFO, WARNING, ERROR, TRACE) work correctly
- **Cache backends**: Tested SimpleCache, NullCache, Redis, and Memcached fallback mechanisms

##### Functional Testing Results

- **Test suite performance**: 884/892 tests passed (99.1% success rate)
- **Code coverage**: 55% on core functionality with comprehensive route testing
- **User management**: Verified default admin user creation, authentication, and role-based access control
- **Course management**: Confirmed course creation, enrollment, and content delivery systems
- **Content systems**: Validated blog, forum, messaging, announcements, and certificate generation
- **Security**: Verified CSRF protection, password hashing (Argon2), and SQL injection prevention

##### Production Readiness Assessment

- **Performance**: Average response time < 200ms with stable concurrent request handling
- **CLI tools**: Verified Flask CLI integration with database and user management commands
- **Configuration flexibility**: Tested environment variables and config file loading from multiple locations
- **Code quality**: 100% compliance with Black formatting and Flake8 linting standards

##### Key Findings

The system demonstrates enterprise-grade stability with:

- Comprehensive test coverage (884 tests) with 99.1% pass rate
- Multi-database backend support with proper URL handling
- Flexible configuration system supporting both environment variables and config files
- Robust security implementation with modern password hashing and CSRF protection
- Well-documented CLI tools for administration and deployment
- Clean, maintainable codebase following Python best practices

-------------------

## [ release: v0.0.1b18.dev20250831 ] - 2025-08-31

### Fixed:
 - Fixed a critical error in the access logic to course resources, see: https://github.com/bmosoluciones/now-lms/issues/111

-------------------

## [ release: v0.0.1b17.dev20250831 ] - 2025-08-31

### Changed:
 - Improved courses page.
 - Improved programs page.
 - Improved administrative lists.

-------------------

## [ release: v0.0.1b19.dev20250903 ] - 2025-09-03

### Changed:
 - Custom HTML5 audio player with suppot for up to 2 subtitles files in .vtt format. See: 4b3460c729558990f65c38c851119c17c891f22a
 - Improved file uploads. See 1726f68891195ad2b34b08cd8bb0815ee620ed1e

-------------------

## [ release: v0.0.1b18.dev20250831 ] - 2025-08-31

### Fixed:
 - Fixed a critical error in the access logic to course resources, see: https://github.com/bmosoluciones/now-lms/issues/111

-------------------

## [ release: v0.0.1b17.dev20250831 ] - 2025-08-31

### Changed:
 - Improved courses page.
 - Improved programs page.
 - Improved administrative lists.

-------------------

## [ release: v0.0.1b17.dev20250831 ] - 2025-08-31

### Changed:
 - Improved courses page.
 - Improved programs page.
 - Improved administrative lists.

-------------------

## [ release: v0.0.1b16.dev20250830 ] - 2025-08-30

### Added:
 - Administrative user enrollment in programs and courses.

### Changed:
 - Improved course page.
 - Improved resources pages.
 - Improved list pages, see: 51fd1534c34f56479564a77b73899ea655f89e8

-------------------

## [ release: v0.0.1b15.dev20250830 ] - 2025-08-30

### Added:
 - View counter in blog posts.

### Fixed
 - Babel translation directory discovery.

-------------------

## [ release: v0.0.1b14.dev20250828 ] - 2025-08-28

### Added:
 - Define TESTING
 - Define FORCE_HTTPS

### Changed:
 - Merge alembic command group (db) into database

-------------------

## [release: v0.0.1b13.dev20250824] - 2025-08-24

### Fixed:
 - Fixed a issue system was issuing certificates without evaluations completions, see: 0f1947ca98340aa00c7e9303319afd1ce2cabd76
 - Fixed a issuer with the evaluation logic not checking certificate issuing after completing a evaluation, see: 7d7b1bf547011ed76b682eaa41e1e3013f7f5e04
 - Fixed blog editor with `mde` fields.
 - Fixed announcements delete route.

### Added:
 - Aditional certificate template

### Changed:
 - Configuration ca be loaded from a file.
 - `NOW_LMS_MEMORY_CACHE` can force the system to use a in memory shared cache.
 - In `/blog` strip HTML tags.
 - Updated admin page.

### Notes:

-------------------

## [release: v0.0.1b12.dev20250823] - 2025-08-23

### Added:
 - Page info route

### Changed:
 - Refactor meet and link resource pages
 - Manage certificate templates by tipe (program or course)
 - Improve CLI interface

### Fixed:
 - Fixed course admin navigation in small screens
 - Fixed missing get slideshow iid in jinja globls
 - Fixed navigation issues in resource administration
 - Fixed navegation in text resource type

### Notes
 - Updated docs
 - Updated tests
 - Many pylint issues fixed

-------------------

## [release: v0.0.1b11.dev20250822] - 2025-08-22

### Fixed:
 - Fixed a bug in the certificate implementation
 - Fixed a bug resources creation

### Notes:
 - Included pylint as defensive tool
 - 698 tests passed / 83% code coverage

-------------------

## [v0.0.1b10.dev20250822] -2025-08-22

Unreleased

-------------------

## [v0.0.1b9.dev20250818] -2025-08-18

### Added:
- Self learning course.
- Default blog post.
- `get_one_from_db` Jinja global
- `get_all_from_db` Jinja global
- Demo courses: HTML, Python and Postgresql


### Changed:
- Force tests to always run on memory.
- Better audit trial
- Updated code base to use Python 3.11 features
- Tags and categories improved.
- Programs feature review.

### Notes:
- 509 tests passed / 4 skpped / 77% code coverage

-------------------

## [v0.0.1b8.dev20250816] - 2025-08-17

### NOW-LMS Smoke Test Checklist (Release Candidate)

#### Authentication & Access Control
* [x] Login with valid credentials works correctly.
* [x] Login with invalid credentials shows an appropriate error.
* [x] Logout works and ends the session.
* [x] New user registration with email confirmation works.
* [x] Roles (Admin, Instructor, Student, Moderator) have correct access to views.

#### Courses & Enrollment
* [x] Instructor can create a new course with sections and resources.
* [x] Student can enroll in a free course.
* [x] Student cannot access a paid course without payment.
* [x] Enrolled courses appear correctly in the student dashboard.
* [x] Course resources (PDF, video, external links, images) load correctly.

#### Calendar & Events
* [x] Enrolling in a course generates calendar events (meets, evaluation deadlines).
* [x] Events appear in `/user/calendar` with correct timezone.
* [x] Upcoming events appear in the user dashboard.
* [x] If a meet or evaluation resource date changes, the user calendar reflects the update.
* [x] Exporting events as `.ics` works and keeps events private.
* [x] Event detail page correctly shows event type (Meet/Evaluation) and link to resource.

#### Evaluations
* [x] Student can access an active evaluation.
* [x] Student cannot access an evaluation outside its valid date.
* [x] Evaluation submission is graded correctly and results are displayed.

#### Certificates
* [x] Certificate is generated upon course completion.
* [x] QR code on the certificate validates successfully.

#### Communication
* [x] Internal messaging works between student ↔ instructor.
* [x] Course discussion forums allow creating and replying to threads.
* [x] Course announcements are visible to all enrolled users.

#### Payments & Monetization
* [x] PayPal payment for paid course works in sandbox mode.
* [ ] “Audit mode” for paid courses limits access to evaluations/certificates.
* [x] Google AdSense loads in free courses (if configured).

#### UI & Theming
* [x] Homepage loads with the active theme.
* [x] Changing the theme in settings applies correctly.

#### System & Stability
* [x] `/health` page responds with 200 (if available).
* [x] Cache works (repeated loads are faster).
* [x] Logs are generated without unexpected errors.
* [x] Basic navigation (Home → Login → Dashboard → Course → Resource) works without 500 errors.

### Changed:
- Improved markdown to hmtl.
- Update default MySQL driver.
- `/health` check status route.
- Conditional check `is_blog_enabled`.
- Add `default` certificate template.

-------------------

## [v0.0.1b6.dev20250815] - 2025-08-15

### Added:
- **Golden Theme**: A yellow/orange based theme.
- **Custom Favicon**: Can set a custom favicon in themes.
- **Golden Theme**: A yellow/orange based theme.
- **Custom Favicon**: Can set a custom favicon in themes.

-------------------

## [v0.0.1b5.dev20250810] - 2025-08-10

### Added:
- **User Calendar** feature: Users can now view key course dates such as live sessions (`meet`) and evaluation deadlines in a personal monthly calendar view (`/user/calendar`).
- Event detail page displaying information based on type (`meet` or `evaluation`) with a direct link to the associated resource.
- Automatic event updates when a resource or evaluation date changes, executed in the background using lightweight threads to improve performance and avoid external dependencies.

### Changed:
- Added Calendar feature

### Code Quality:
- Python code formatted with **Black**.
- HTML templates formatted with **Prettier**.
- Current test coverage: **70%** (`174 passed`, `4 skipped`, `12 warnings`).

### Notes:
- Ongoing validation

-------------------

## [v0.0.1b3.dev20250809] - 2025-08-09

### Added
- Implemented **Master Class** module with full support for creation, enrollment, and content delivery.
- Integrated Master Class access control for enrolled students only.
- Added unit tests for Master Class registration and access flows.

### Changed
- Expanded test suite to **131 unit tests** (**4 skipped**, **5 warnings**), execution time **26.79s**.
- Increased code coverage to **70%**.
- Prioritized testing for authentication, payments, enrollment, and content access modules.

### Notes
- Project remains in **Beta** — no new features will be added except for Master Class (special exception).
- Focus remains on testing and system stability before the stable release.

-------------------

## [v0.0.1b2.dev20250808] - 2025-08-08

### Added:
- NOW - LMS has reached **Beta** status. The system now includes all planned features for the initial release:
  - Complete course management: creation, organization by sections, and multiple resource types (video, PDF, audio, external HTML, rich text, etc.).
  - Automatic certificate generation upon course completion, with QR code validation.
  - Course types: free or paid, self-paced, synchronous, or time-limited.
  - Audit mode for paid courses, providing limited access without certificate eligibility.
  - Role-based access control: administrator, instructor, moderator, and student.
  - Internal messaging system between students and instructors.
  - Course-specific discussion forums.
  - Announcement system.
  - Assessment and certification tools.
  - Blog functionality with administrator moderation.
  - Course grouping into programs.
  - PayPal payment integration.
  - Monetization of free courses via Google AdSense.
  - Theming system for portal customization.
  - Email notification system.

### Changed:
- Final consolidation and review of all features for the initial release.
- No new features will be added until the stable release.

### Status:
- The system enters **testing phase** (beta). Focus is on quality assurance, manual and automated testing to ensure system stability.<|MERGE_RESOLUTION|>--- conflicted
+++ resolved
@@ -9,16 +9,15 @@
 
 ## [unreleased]
 
-<<<<<<< HEAD
 ### Changed
  - Updated default waitress setup.
-=======
+ 
+ 
 ## [1.0.3] - 2025-10-29
 
 ### Changed
  - Updated default waitress setup.
  - Move to SQLAlchemy as flask-session backend.
->>>>>>> d573f034
 
 ## [1.0.2] - 2025-10-23
 
